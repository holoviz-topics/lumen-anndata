--- conflicted
+++ resolved
@@ -18,19 +18,14 @@
 
     def get_panel(self):
         hv.Store.set_current_backend("bokeh")
-<<<<<<< HEAD
-        return ManifoldMap(adata=self.pipeline.source.get(self.pipeline.table, return_type="anndata"))
-
+        if self._ls is None:
+            self._init_link_selections()
+        adata = self.pipeline.source.get(self.pipeline.table, return_type="anndata")
+        return ManifoldMap(adata=adata, ls=self._ls)
 
 class ClustermapPanel(View):
     view_type = "clustermap"
 
     def get_panel(self):
         hv.Store.set_current_backend("bokeh")
-        return ClusterMap(adata=self.pipeline.source.get(self.pipeline.table, return_type="anndata"))
-=======
-        if self._ls is None:
-            self._init_link_selections()
-        adata = self.pipeline.source.get(self.pipeline.table, return_type="anndata")
-        return ManifoldMap(adata=adata, ls=self._ls)
->>>>>>> f745a710
+        return ClusterMap(adata=self.pipeline.source.get(self.pipeline.table, return_type="anndata"))