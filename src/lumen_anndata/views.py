import holoviews as hv
import matplotlib
import panel as pn
import param

<<<<<<< HEAD
matplotlib.use("Agg")
import scanpy as sc

from hv_anndata import ManifoldMap
=======
from hv_anndata import ClusterMap, ManifoldMap
>>>>>>> 7c750bbf
from lumen.views import View


class AnnDataPanel(View):

    compute_required = param.Boolean(default=False)

    def __init__(self, **params):
        super().__init__(**params)
        source = self.pipeline.source
        table = self.pipeline.table
        self.adata = source.get(table, return_type="anndata")

    def _compute_required(self) -> bool:
        return True

    def _render_visualization(self):
        raise NotImplementedError("Subclasses must implement render_visualization method.")

    def get_panel(self):
        hv.Store.set_current_backend("bokeh")
        try:
            if self.compute_required:
                self._compute_required()
            return self._render_visualization()
        except Exception as e:
            return pn.pane.Alert(f"""
                Encountered error: {e}, which might require additional computation.
                To try auto-running required computations, please check off
                'Compute required' and click 'Run' again, or try a
                different dataset with all computations completed.""",
                alert_type="warning"
            )


class ManifoldMapPanel(AnnDataPanel):

    selection_expr = param.Parameter(doc="""
        A selection expression capturing the current selection applied
        on the plot.""")

    selection_group = param.String(default='anndata', doc="""
        Declares a selection group the plot is part of.""")

    view_type = "manifold_map"

    def _render_visualization(self):
        if self._ls is None:
            self._init_link_selections()
<<<<<<< HEAD
        return ManifoldMap(adata=self.adata, ls=self._ls)


class RankGenesGroupsTracksplotPanel(AnnDataPanel):

    groupby = param.Selector(default=None, objects=[], doc="Groupby category for the analysis.")

    n_genes = param.Integer(
        default=3,
        bounds=(1, None),
        doc="Number of top genes to display in the tracksplot.",
    )

    view_type = "rank_genes_groups_tracksplot"

    def _compute_required(self) -> bool:
        sc.tl.rank_genes_groups(self.adata, groupby=self.groupby)

    def _render_visualization(self):
        axes = sc.pl.rank_genes_groups_tracksplot(self.adata, n_genes=self.n_genes, show=False)["track_axes"]
        return pn.pane.Matplotlib(axes[0].figure, tight=True, sizing_mode="stretch_both")
=======
        adata = self.pipeline.source.get(self.pipeline.table, return_type="anndata")
        return ManifoldMap(adata=adata, ls=self._ls)

class ClustermapPanel(View):
    view_type = "clustermap"

    def get_panel(self):
        hv.Store.set_current_backend("bokeh")
        return ClusterMap(adata=self.pipeline.source.get(self.pipeline.table, return_type="anndata"))
>>>>>>> 7c750bbf
<|MERGE_RESOLUTION|>--- conflicted
+++ resolved
@@ -3,14 +3,10 @@
 import panel as pn
 import param
 
-<<<<<<< HEAD
 matplotlib.use("Agg")
 import scanpy as sc
 
-from hv_anndata import ManifoldMap
-=======
 from hv_anndata import ClusterMap, ManifoldMap
->>>>>>> 7c750bbf
 from lumen.views import View
 
 
@@ -60,7 +56,6 @@
     def _render_visualization(self):
         if self._ls is None:
             self._init_link_selections()
-<<<<<<< HEAD
         return ManifoldMap(adata=self.adata, ls=self._ls)
 
 
@@ -82,14 +77,11 @@
     def _render_visualization(self):
         axes = sc.pl.rank_genes_groups_tracksplot(self.adata, n_genes=self.n_genes, show=False)["track_axes"]
         return pn.pane.Matplotlib(axes[0].figure, tight=True, sizing_mode="stretch_both")
-=======
-        adata = self.pipeline.source.get(self.pipeline.table, return_type="anndata")
-        return ManifoldMap(adata=adata, ls=self._ls)
+
 
 class ClustermapPanel(View):
     view_type = "clustermap"
 
     def get_panel(self):
         hv.Store.set_current_backend("bokeh")
-        return ClusterMap(adata=self.pipeline.source.get(self.pipeline.table, return_type="anndata"))
->>>>>>> 7c750bbf
+        return ClusterMap(adata=self.pipeline.source.get(self.pipeline.table, return_type="anndata"))